{
  "name": "kenhunshuchong",
  "version": "1.0.0",
  "type": "module",
  "engines": {
    "node": "20.x"
  },
  "dependencies": {
    "cors": "^2.8.5",
    "express": "^4.18.2",
<<<<<<< HEAD
    "firebase": "^12.1.0",
    "firebase-admin": "^13.4.0"
=======
    "cors": "^2.8.5",
    "firebase": "^9.0.0"
>>>>>>> 79398007
  },
  "scripts": {
    "start": "node api/comments.js"
  }
}<|MERGE_RESOLUTION|>--- conflicted
+++ resolved
@@ -6,15 +6,10 @@
     "node": "20.x"
   },
   "dependencies": {
-    "cors": "^2.8.5",
+    "firebase-admin": "^11.11.0",
     "express": "^4.18.2",
-<<<<<<< HEAD
-    "firebase": "^12.1.0",
-    "firebase-admin": "^13.4.0"
-=======
     "cors": "^2.8.5",
     "firebase": "^9.0.0"
->>>>>>> 79398007
   },
   "scripts": {
     "start": "node api/comments.js"
